[package]
name = "torscaler"
version = "0.1.0"
edition = "2021"

# See more keys and their definitions at https://doc.rust-lang.org/cargo/reference/manifest.html

[dependencies]
clap = { version = "3.1.2", features = ["derive"] }
nom = "7"
phf = { version = "0.10", features = ["macros"] }
thiserror = "1.0"
derive_builder = "0.10.2"
chrono = "0.4"
strum = { version = "0.24", features = ["derive"] }
strum_macros = "0.24"
base64 = "0.13.0"
sha1 = "0.10.1"
ip_network_table-deps-treebitmap = "0.5.0"
csv = "1.1"
rand = "0.8.5"
regex = "1.5"
itertools = "0.10.3"
serde_json = "1.0"
serde = { version = "1.0", features = ["derive"] }
seeded_rand = {path = "../seeded_rand"}
<<<<<<< HEAD
glob = "0.3.0"
=======
tordoc = {path = "../tordoc"}
>>>>>>> 30a53b80
<|MERGE_RESOLUTION|>--- conflicted
+++ resolved
@@ -24,8 +24,5 @@
 serde_json = "1.0"
 serde = { version = "1.0", features = ["derive"] }
 seeded_rand = {path = "../seeded_rand"}
-<<<<<<< HEAD
-glob = "0.3.0"
-=======
 tordoc = {path = "../tordoc"}
->>>>>>> 30a53b80
+glob = "0.3.0"