[package]
name = "torscaler"
version = "0.1.0"
edition = "2021"
default-run = "torscaler"

# See more keys and their definitions at https://doc.rust-lang.org/cargo/reference/manifest.html

[dependencies]
clap = { version = "3.1.2", features = ["derive"] }
nom = "7"
phf = { version = "0.10", features = ["macros"] }
thiserror = "1.0"
derive_builder = "0.10.2"
chrono = "0.4"
strum = { version = "0.24", features = ["derive"] }
strum_macros = "0.24"
base64 = "0.13.0"
sha1 = "0.10.1"
ip_network_table-deps-treebitmap = "0.5.0"
csv = "1.1"
rand = "0.8.5"
regex = "1.5"
itertools = "0.10.3"
serde_json = "1.0"
serde = { version = "1.0", features = ["derive"] }
seeded_rand = {path = "../seeded_rand"}
tordoc = {path = "../tordoc"}
<<<<<<< HEAD
glob = "0.3.0"
anyhow = "1.0"
=======
fromsuper = "0.1"
>>>>>>> 07de26a7
<|MERGE_RESOLUTION|>--- conflicted
+++ resolved
@@ -26,9 +26,6 @@
 serde = { version = "1.0", features = ["derive"] }
 seeded_rand = {path = "../seeded_rand"}
 tordoc = {path = "../tordoc"}
-<<<<<<< HEAD
 glob = "0.3.0"
 anyhow = "1.0"
-=======
-fromsuper = "0.1"
->>>>>>> 07de26a7
+fromsuper = "0.1"