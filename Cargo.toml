--- conflicted
+++ resolved
@@ -21,13 +21,7 @@
 rand = "0.8.5"
 regex = "1.5"
 itertools = "0.10.3"
-<<<<<<< HEAD
-twox-hash = "1.6.2"
-glob = "0.3.0"
-serde = { version = "1.0", features = ["derive"] }
-indicatif = "0.16.2"
-=======
 serde_json = "1.0"
 serde = { version = "1.0", features = ["derive"] }
 seeded_rand = {path = "../seeded_rand"}
->>>>>>> f82e88cb
+glob = "0.3.0"